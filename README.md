<div align="center">

# VCMR: Video-Conditioned Music Representations
This repository is the official implementation of the project.
  
</div>

## Installation

We recommend using a conda environment with ``Python >= 3.9`` :
```
conda create -n vcmr python=3.9
conda activate vcmr
```
Clone the repository and install the dependencies:
```
<<<<<<< HEAD
git clone https://github.com/klean2050/VCMR
cd VCMR 
pip install -e .
=======
git clone https://github.com/klean2050/VCMR && cd VCMR 
pip install -r requirements.txt
>>>>>>> 299fa551
```

You will also need to install the ``libsndfile`` library:
```
conda install -c conda-forge libsndfile
```

## Project Structure

```
VCMR/
├── config/              # configuration files for each train session
├── tests/               # sample scripts to test functionalities
├── vcmr/                # main project directory
│   ├── loaders/             # pytorch dataset classes
│   ├── models/              # backbone neural network models
│   ├── scripts/             # preprocess, training and evaluation
│   ├── trainers/            # lightning classes for each train session
│   └── utils/               # miscellaneous scripts and methods
├── .gitignore           # ignore data/ and runs/ folders
├── export.py            # script to export model to ONNX
└── main.py              # driver script to run
```

## Demo Auto-Tagging

```
python main.py --audio /path/to/audio/file.wav [--flags]
```

## Getting the Data

VCMR is trained on a large-scaled dataset of 4857 music video clips downloaded from YouTube.

## The VCMR Framework

### 1. Music Pre-Training

```
python scripts/mus_pretrain.py --dataset audio
```

### 2. Video-Conditioned Pre-Training

```
python scripts/vid_pretrain.py --dataset audio_visual --ckpt runs/path/to/mus_checkpoint.ckpt
```

### 3. Supervised Fine-Tuning

```
python scripts/supervised.py --dataset <dataset_name> --ckpt runs/path/to/vid_checkpoint.ckpt
```

### 4. Model Evaluation

```
python scripts/evaluation.py --dataset <dataset_name> --ckpt runs/path/to/sup_checkpoint.ckpt
```

## Results & Checkpoints

...

To view results in TensorBoard run:
```
tensorboard --logdir ./runs
```

## Acknowledgements

In this study we made use of the following repositories:

* CLMR
* Video Feature Extractor
* ...

## Citation

TBD<|MERGE_RESOLUTION|>--- conflicted
+++ resolved
@@ -14,14 +14,9 @@
 ```
 Clone the repository and install the dependencies:
 ```
-<<<<<<< HEAD
-git clone https://github.com/klean2050/VCMR
+git clone https://github.com/klean2050/VCMR && cd VCMR
 cd VCMR 
 pip install -e .
-=======
-git clone https://github.com/klean2050/VCMR && cd VCMR 
-pip install -r requirements.txt
->>>>>>> 299fa551
 ```
 
 You will also need to install the ``libsndfile`` library:
